# Travis Configuration for sphinxcontrib-jupyter

sudo: false        #Use new Container Infrastructure
language: python
python:
  - 2.7
  - 3.6

env:
  - SPHINX_VERSION=1.7.9
  - SPHINX_VERSION=1.8.5
<<<<<<< HEAD
  - SPHINX_VERSION=2.1.2

matrix:
  exclude:
  - python: 2.7
    env: SPHINX_VERSION=2.1.2
=======
>>>>>>> 5e388a2d

notifications:
  email: false

branches:
  only:
    - master

before_install:
  - wget http://repo.continuum.io/miniconda/Miniconda3-latest-Linux-x86_64.sh -O miniconda.sh
  - chmod +x miniconda.sh
  - ./miniconda.sh -b -p /home/travis/miniconda
  - export PATH=/home/travis/miniconda/bin:$PATH
  - conda update --yes conda

install:
  - conda install --yes python=$TRAVIS_PYTHON_VERSION sphinx=$SPHINX_VERSION nbconvert nbformat dask distributed 
  - pip install nbdime
  - pip install sphinxcontrib-bibtex
  - python setup.py install

script:
  - cd tests && make rst-test<|MERGE_RESOLUTION|>--- conflicted
+++ resolved
@@ -9,15 +9,12 @@
 env:
   - SPHINX_VERSION=1.7.9
   - SPHINX_VERSION=1.8.5
-<<<<<<< HEAD
   - SPHINX_VERSION=2.1.2
 
 matrix:
   exclude:
   - python: 2.7
     env: SPHINX_VERSION=2.1.2
-=======
->>>>>>> 5e388a2d
 
 notifications:
   email: false
