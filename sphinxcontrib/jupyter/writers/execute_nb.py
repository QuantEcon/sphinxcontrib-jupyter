--- conflicted
+++ resolved
@@ -5,10 +5,6 @@
 import time
 import json
 from nbconvert.preprocessors import ExecutePreprocessor
-<<<<<<< HEAD
-=======
-from ..writers.convert import ConvertToHTMLWriter
->>>>>>> abb9508e
 from sphinx.util import logging
 from dask.distributed import as_completed
 from io import open
@@ -21,27 +17,17 @@
 logger = logging.getLogger(__name__)
 
 class ExecuteNotebookWriter():
+    
     """
-    Executes jupyter notebook
+    Executes jupyter notebook written in python or julia
     """
     startFlag = 0
-<<<<<<< HEAD
 
     dask_log = dict()
     futuresInfo = dict()
     def __init__(self, builder):
         pass
     def execute_notebook(self, builder, nb, filename, params, futures):
-=======
-    def __init__(self, builder):
-        pass
-    def execute_notebook(self, builder, nb, filename, params, futures):
-        execute_nb_config = builder.config["jupyter_execute_nb"]
-        coverage = builder.config["jupyter_make_coverage"]
-        timeout = execute_nb_config["timeout"]
-        filename = filename
-        subdirectory = ''
->>>>>>> abb9508e
         full_path = filename
         # check if there are subdirectories
         subdirectory, filename = get_subdirectory_and_filename(filename)
@@ -52,54 +38,9 @@
         elif (language.lower().find('julia') != -1):
             language = 'julia'
 
-<<<<<<< HEAD
         # - Parse Directories and execute them - #
         self.execution_cases(builder, params['destination'], True, subdirectory, language, futures, nb, filename, full_path)
 
-=======
-        ## adding latex metadata
-        if builder.config["jupyter_target_pdf"]:
-            nb = self.add_latex_metadata(builder, nb, subdirectory, filename)
-
-        # - Parse Directories and execute them - #
-        if coverage:
-            self.execution_cases(builder, params['destination'], False, subdirectory, language, futures, nb, filename, full_path)
-        else:
-            self.execution_cases(builder, params['destination'], True, subdirectory, language, futures, nb, filename, full_path)
-
-    def add_latex_metadata(self, builder, nb, subdirectory, filename=""):
-
-        ## initialize latex metadata
-        if 'latex_metadata' not in nb['metadata']:
-            nb['metadata']['latex_metadata'] = {}
-
-        ## check for relative paths
-        path = ''
-        if subdirectory != '':
-            path = "../"
-            slashes = subdirectory.count('/')
-            for i in range(slashes):
-                path += "../"
-
-        ## add check for logo here as well
-        if nb.metadata.title:
-            nb.metadata.latex_metadata.title = nb.metadata.title
-        if "jupyter_pdf_logo" in builder.config and builder.config['jupyter_pdf_logo']:
-            nb.metadata.latex_metadata.logo = path + builder.config['jupyter_pdf_logo']
-        
-        if builder.config["jupyter_bib_file"]:
-            nb.metadata.latex_metadata.bib = path + builder.config["jupyter_bib_file"]
-
-        if builder.config["jupyter_pdf_author"]:
-            nb.metadata.latex_metadata.author = builder.config["jupyter_pdf_author"]
-        
-        if builder.config["jupyter_pdf_book_index"] is not None and (filename and builder.config["jupyter_pdf_book_index"] in filename):
-            nb.metadata.latex_metadata.jupyter_pdf_book_title = builder.config["jupyter_pdf_book_title"]
-
-        # nb_string = json.dumps(nb_obj, indent=2, sort_keys=True)
-        return nb
-
->>>>>>> abb9508e
     def execution_cases(self, builder, directory, allow_errors, subdirectory, language, futures, nb, filename, full_path):
         ## function to handle the cases of execution for coverage reports or html conversion pipeline
         if subdirectory != '':
@@ -131,11 +72,7 @@
 
         ### dictionary to store info for errors in future
         future_dict = { "filename": full_path, "filename_with_path": full_path, "language_info": nb['metadata']['kernelspec']}
-<<<<<<< HEAD
         self.futuresInfo[future.key] = future_dict
-=======
-        builder.futuresInfo[future.key] = future_dict
->>>>>>> abb9508e
 
         futures.append(future)
 
@@ -147,7 +84,6 @@
         computing_time = time_tuple[2] - time_tuple[1]
         return computing_time
 
-<<<<<<< HEAD
     def halt_execution(self, builder, futures, traceback, filename):
         builder.client.cancel(futures)
         logger.info(bold(red("Error encountered in {}".format(filename))))
@@ -158,18 +94,12 @@
     def check_execution_completion(self, builder, future, nb, error_results, count, total_count, futures_name, params):
         error_result = []
         self.dask_log['futures'].append(str(future))
-=======
-    def check_execution_completion(self, builder, future, nb, error_results, count, total_count, futures_name, params):
-        error_result = []
-        builder.dask_log['futures'].append(str(future))
->>>>>>> abb9508e
         status = 'pass'
         executed_nb = None
 
         # computing time for each task 
         computing_time = self.task_execution_time(builder)
 
-<<<<<<< HEAD
         ## getting necessary variables from the notebook
         passed_metadata = nb[1]['metadata'] 
         filename = passed_metadata['filename']
@@ -226,65 +156,6 @@
             builder.create_codetree(executed_nb)
         #builder.create_codetree_files(nb_with_hash)
 
-=======
-        # store the exceptions in an error result array
-        if future.status == 'error':
-            status = 'fail'
-            for key,val in builder.futuresInfo.items():
-                if key == future.key:
-                    filename_with_path = val['filename_with_path']
-                    filename = val['filename']
-                    language_info = val['language_info']
-            error_result.append(future.exception())
-
-        else:
-            passed_metadata = nb[1]['metadata'] 
-            filename = passed_metadata['filename']
-            filename_with_path = passed_metadata['filename_with_path']
-            executed_nb = nb[0]
-            language_info = executed_nb['metadata']['kernelspec']
-            executed_nb['metadata']['filename_with_path'] = filename_with_path
-            executed_nb['metadata']['download_nb'] = builder.config['jupyter_download_nb']
-            if (builder.config['jupyter_download_nb']):
-                executed_nb['metadata']['download_nb_path'] = builder.config['jupyter_download_nb_urlpath']
-            if (futures_name.startswith('delayed') != -1):
-                # adding in executed notebooks list
-                params['executed_notebooks'].append(filename)
-                key_to_delete = False
-                for nb, arr in params['dependency_lists'].items():
-                    executed = 0
-                    for elem in arr:
-                        if elem in params['executed_notebooks']:
-                            executed += 1
-                    if (executed == len(arr)):
-                        key_to_delete = nb
-                        notebook = params['delayed_notebooks'].get(nb)
-                        builder._execute_notebook_class.execute_notebook(builder, notebook, nb, params, params['delayed_futures'])
-                if (key_to_delete):
-                    del params['dependency_lists'][str(key_to_delete)]
-                    key_to_delete = False
-            notebook_name = "{}.ipynb".format(filename)
-            executed_notebook_path = os.path.join(passed_metadata['path'], notebook_name)
-
-            #Parse Executed notebook to remove hide-output blocks
-            for cell in executed_nb['cells']:
-                if cell['cell_type'] == "code":
-                    if cell['metadata']['hide-output']:
-                        cell['outputs'] = []
-            #Write Executed Notebook as File
-            with open(executed_notebook_path, "wt", encoding="UTF-8") as f:
-                nbformat.write(executed_nb, f)
-            
-            ## generate html if needed
-            if (builder.config['jupyter_generate_html'] and params['target'] == 'website'):
-                builder._convert_class.convert(executed_nb, filename, language_info, params['destination'], passed_metadata['path'])
-            
-            ## generate pdfs if set to true
-            if (builder.config['jupyter_target_pdf']):
-                builder._pdf_class.convert_to_latex(builder, filename_with_path, executed_nb['metadata']['latex_metadata'])
-                builder._pdf_class.move_pdf(builder)
-            
->>>>>>> abb9508e
         print('({}/{})  {} -- {} -- {:.2f}s'.format(count, total_count, filename, status, computing_time))
             
 
@@ -301,17 +172,8 @@
     def save_executed_notebook(self, builder, params):
         error_results = []
 
-<<<<<<< HEAD
         self.dask_log['scheduler_info'] = builder.client.scheduler_info()
         self.dask_log['futures'] = []
-=======
-        builder.dask_log['scheduler_info'] = builder.client.scheduler_info()
-        builder.dask_log['futures'] = []
-
-        ## create an instance of the class id config set
-        if (builder.config['jupyter_generate_html'] and params['target'] == 'website'):
-            builder._convert_class = ConvertToHTMLWriter(builder)
->>>>>>> abb9508e
 
         # this for loop gathers results in the background
         total_count = len(params['futures'])
@@ -401,13 +263,9 @@
                         x = unicode(x, 'UTF-8')
                     json_file.write(x)
         except IOError:
-<<<<<<< HEAD
             logger.warning("Unable to save lecture status JSON file. Does the {} directory exist?".format(builder.reportdir))
 
         return error_results
-=======
-            self.logger.warning("Unable to save lecture status JSON file. Does the {} directory exist?".format(builder.reportdir))
->>>>>>> abb9508e
 
     def produce_dask_processing_report(self, builder, params, fln= "dask-reports.json"):
         """
@@ -419,26 +277,15 @@
         try:
             if (sys.version_info > (3, 0)):
                 with open(json_filename, "w") as json_file:
-<<<<<<< HEAD
                     json.dump(self.dask_log, json_file)
             else:
                with open(json_filename, "w") as json_file:
                     x = json.dumps(self.dask_log, ensure_ascii=False)
-=======
-                    json.dump(builder.dask_log, json_file)
-            else:
-               with open(json_filename, "w") as json_file:
-                    x = json.dumps(builder.dask_log, ensure_ascii=False)
->>>>>>> abb9508e
                     if isinstance(x,str):
                         x = unicode(x, 'UTF-8')
                     json_file.write(x)
         except IOError:
-<<<<<<< HEAD
             logger.warning("Unable to save dask reports JSON file. Does the {} directory exist?".format(builder.reportdir))
-=======
-            self.logger.warning("Unable to save dask reports JSON file. Does the {} directory exist?".format(builder.reportdir))
->>>>>>> abb9508e
 
     def create_coverage_report(self, builder, error_results, params):
         """
@@ -447,13 +294,8 @@
         errors = []
         error_files = []
         errors_by_language = dict()
-<<<<<<< HEAD
         produce_text_reports = True
 
-=======
-        produce_text_reports = builder.config["jupyter_execute_nb"]["text_reports"]
-        
->>>>>>> abb9508e
         #Parse Error Set
         for full_error_set in error_results:
             error_result = full_error_set['errors']
@@ -473,13 +315,8 @@
                 errors_by_language[language_name]['files'][filename] = error_result
 
         # Create the error report from the HTML template, if it exists.
-<<<<<<< HEAD
         templateFolder = builder.config['jupyter_template_path']
         error_report_template_file = templateFolder + "/" + builder.config["jupyter_template_coverage_file_path"]
-=======
-        template_folder = builder.config['jupyter_template_path']
-        error_report_template_file = template_folder + "/" + builder.config["jupyter_template_coverage_file_path"]
->>>>>>> abb9508e
 
         error_report_template = []
         if not os.path.isfile(error_report_template_file):
@@ -600,4 +437,3 @@
                         line = line.replace(target_string, variables[keyName])
 
                     error_output_file.write(line)
-
