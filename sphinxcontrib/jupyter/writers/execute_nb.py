--- conflicted
+++ resolved
@@ -147,14 +147,7 @@
             
             ## generate html if needed
             if (builderSelf.config['jupyter_generate_html']):
-<<<<<<< HEAD
-                builderSelf._convert_class.convert(executed_nb, filename, language_info, self.executedir, passed_metadata['path'])
-
-            ## generate pdf if needed -TODOd
-            #builderSelf._pdf_class.convertToPdf(executed_nb, filename)
-=======
                 builderSelf._convert_class.convert(executed_nb, filename, language_info, builderSelf.executedir, passed_metadata['path'])
->>>>>>> ac828e0b
             
         print('({}/{})  {} -- {} -- {:.2f}s'.format(count, total_count, filename, status, computing_time))
             
