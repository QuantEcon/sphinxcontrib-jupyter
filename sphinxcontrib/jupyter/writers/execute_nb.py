--- conflicted
+++ resolved
@@ -185,13 +185,8 @@
             
             ## generate pdfs if set to true
             if (builderSelf.config['jupyter_target_pdf']):
-<<<<<<< HEAD
-                builderSelf._pdf_class.convertToLatex(builderSelf, filename_with_path, executed_nb['metadata']['latex_metadata'])
-                builderSelf._pdf_class.movePdf(builderSelf)
-=======
                 builderSelf._pdf_class.convert_to_latex(builderSelf, filename_with_path, executed_nb['metadata']['latex_metadata'])
                 builderSelf._pdf_class.move_pdf(builderSelf)
->>>>>>> 7ce0f13f
             
         print('({}/{})  {} -- {} -- {:.2f}s'.format(count, total_count, filename, status, computing_time))
             
