--- conflicted
+++ resolved
@@ -78,32 +78,17 @@
                 if os.path.exists(self.coveragedir + "/jupyter/reports/code-execution-results.json"):
                     shutil.copy2(self.coveragedir + "/jupyter/reports/code-execution-results.json", self.website_folder + "_static/")
             else:
-<<<<<<< HEAD
                 self.logger.error("[coverage] coverage directory {} not found. Please ensure to run coverage build \
                                     before running website build".format(self.builder.config['jupyter_coverage_dir'])
                                 )
 
         ## copies the downloadable ipynb assets to downloads ipynb support folder
         if "jupyter_download_nb" in self.builder.config and self.builder.config["jupyter_download_nb"]:
-            download_ipynb_source = self.outdir + "/_download_ipynb"
+            if self.builder.config['jupyter_download_nb_execute']:
+                download_ipynb_source = self.outdir + "/_download_ipynb/executed"
+            else:
+                download_ipynb_source = self.outdir + "/_download_ipynb"
             if os.path.exists(download_ipynb_source):
                 shutil.copytree(download_ipynb_source, self.download_ipynb_folder, symlinks=True)
-=======
-                self.logger.error("coverage directory not found. Please ensure to run coverage build before running website build")
-        else:
-            self.logger.error(" coverage directory nbot specified. Please specify coverage directory for creating website reports ")
-
-        
-        ## copies the downloads folder
-        if "jupyter_download_nb" in builderSelf.config and builderSelf.config["jupyter_download_nb"]:
-            if builderSelf.config["jupyter_download_nb_execute"]:
-                sourceDownloads = builderSelf.outdir + "/_downloads/executed"
-            else: 
-                sourceDownloads = builderSelf.outdir + "/_downloads"
-            if os.path.exists(sourceDownloads):
-                shutil.copytree(sourceDownloads, self.downloadipynbdir, symlinks=True)
->>>>>>> d43a4cd2
             else:
-                self.logger.warning("[make_site] IPYNB downloads folder {} not created during build".format(download_ipynb_source))
-
-
+                self.logger.warning("[make_site] IPYNB downloads folder {} not created during build".format(download_ipynb_source))