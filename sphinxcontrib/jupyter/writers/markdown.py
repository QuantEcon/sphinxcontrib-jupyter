--- conflicted
+++ resolved
@@ -216,10 +216,6 @@
     def get_item_no(self):
         return self.item_no
 
-<<<<<<< HEAD
-=======
-
->>>>>>> bf67705f
 #-Table Builder-#
 
 class TableBuilder:
