--- conflicted
+++ resolved
@@ -172,10 +172,7 @@
                 full_src_path = srcdir + "/" + key
                 full_dest_path = outdir + "/" + key
                 for dep in deps:
-<<<<<<< HEAD
                     copy(full_src_path + "/" + dep, full_dest_path, follow_symlinks=True)
-=======
-                    copy(full_src_path + "/" + dep, full_dest_path,follow_symlinks=True)
 
 
 def python27_glob(path, pattern):
@@ -183,5 +180,4 @@
     for root, dirnames, filenames in os.walk(path):
         for filename in fnmatch.filter(filenames, pattern):
             matches.append(os.path.join(root, filename))
-    return matches
->>>>>>> f32ffe03
+    return matches