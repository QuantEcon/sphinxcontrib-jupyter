import nbformat
from nbconvert import HTMLExporter
import os
from io import open
from sphinx.util.osutil import ensuredir

class convertToHtmlWriter():
    
    """
    Convert IPYNB to HTML using nbconvert and QuantEcon Template
    """
    def __init__(self, builderSelf):
        
        self.htmldir = builderSelf.outdir + "/html" #html directory 

        for path in [self.htmldir]:
            ensuredir(path)
<<<<<<< HEAD
        self.html_exporter = HTMLExporter(config=None)

        if "jupyter_html_template" in builderSelf.config:
            self.html_exporter.template_file = builderSelf.config["jupyter_html_template"]
=======
        self.html_exporter = HTMLExporter()
        
        templateFolder = builderSelf.config['jupyter_template_path']

        if os.path.exists(templateFolder):
            pass
        else:
            builderSelf.logger.warning("template directory not found")
            exit()

        self.html_exporter.template_file = templateFolder + "/" + builderSelf.config["jupyter_html_template"]
>>>>>>> 8a8e52db

        
    def convert(self, nb, filename, language, base_path, path=None):
        fl_nb = ''
        fl_html = ''
        relative_path = ''
        build_path = self.htmldir
        #Convert to HTML
        if path:
            relative_path = path.replace(base_path,'')
            relative_path = relative_path[1:]

        if relative_path != '':
            build_path = self.htmldir +  "/" + relative_path

        ensuredir(build_path)
        fl_html = build_path + "/" + "{}.html".format(filename)
        with open(fl_html, "w") as f:
            html, resources = self.html_exporter.from_notebook_node(nb)
            f.write(html)

        nb['cells'] = nb['cells'][1:] #skip first code-cell as preamble

        # #Write Executed Notebook as File
        # if (nb['metadata']['download_nb'] == True):
        #     with open(download_nb, "wt", encoding="UTF-8") as f:
        #             nbformat.write(nb, f)<|MERGE_RESOLUTION|>--- conflicted
+++ resolved
@@ -15,12 +15,6 @@
 
         for path in [self.htmldir]:
             ensuredir(path)
-<<<<<<< HEAD
-        self.html_exporter = HTMLExporter(config=None)
-
-        if "jupyter_html_template" in builderSelf.config:
-            self.html_exporter.template_file = builderSelf.config["jupyter_html_template"]
-=======
         self.html_exporter = HTMLExporter()
         
         templateFolder = builderSelf.config['jupyter_template_path']
@@ -32,7 +26,6 @@
             exit()
 
         self.html_exporter.template_file = templateFolder + "/" + builderSelf.config["jupyter_html_template"]
->>>>>>> 8a8e52db
 
         
     def convert(self, nb, filename, language, base_path, path=None):
