--- conflicted
+++ resolved
@@ -4,14 +4,7 @@
 from io import open
 from sphinx.util.osutil import ensuredir
 
-<<<<<<< HEAD
 BUILD = "_build/jupyter/html/"
-=======
-SOURCE_PY = "_build/jupyter/executed/python"
-BUILD_PY = "_build/jupyter/html/python/"
-SOURCE_JL = "_build/jupyter/executed/julia"
-BUILD_JL = "_build/jupyter/html/julia/"
->>>>>>> e22a8408
 
 class convertToHtmlWriter():
     
@@ -38,35 +31,7 @@
         build_path = BUILD +  relative_path
         ensuredir(build_path)
         fl_html = build_path + "/" + "{}.html".format(filename)
-
-<<<<<<< HEAD
-=======
-            build_path = BUILD_PY + relative_path
-
-            ## allow files to download if metadata is set
-            # if (nb['metadata']['download_nb'] == True):
-            #     download_path = DOWNLOAD_PY + relative_path
-            #     ensuredir(download_path)
-            #     download_nb = download_path + "/" + "{}.ipynb".format(filename)
-
-            ensuredir(build_path)
-            fl_html = build_path + "/" + "{}.html".format(filename)
-        elif (language.language.find('julia') != -1):
-            relative_path = path.replace(SOURCE_JL,'')
-            if relative_path:
-                relative_path = relative_path[1:]
-            build_path = BUILD_JL +  relative_path
-
-            ## allow files to download if metadata is set
-            # if (nb['metadata']['download_nb'] == True):
-            #     download_path = DOWNLOAD_JL + relative_path 
-            #     ensuredir(download_path)
-            #     download_nb = download_path + "/" + "{}.ipynb".format(filename)
-
-            ensuredir(build_path)
-            fl_html = build_path + "/" + "{}.html".format(filename)
-        #print("{} -> {}".format(fl_nb, fl_html))
->>>>>>> e22a8408
+        
         with open(fl_html, "w") as f:
             html, resources = self.html_exporter.from_notebook_node(nb)
             f.write(html)
