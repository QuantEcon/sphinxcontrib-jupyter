import nbformat
from nbconvert import HTMLExporter
import os
from io import open
from sphinx.util.osutil import ensuredir

BUILD = "_build/jupyter/html"
DOWNLOAD = BUILD + "/_downloads/"

class convertToHtmlWriter():
    
    """
    Convert IPYNB to HTML using nbconvert and QuantEcon Template
    """
    def __init__(self, parentSelf):
<<<<<<< HEAD
        for path in [BUILD, DOWNLOAD]:
=======
        for path in [BUILD_PY, BUILD_JL]:
>>>>>>> 36ed2d2e
            ensuredir(path)
        self.html_exporter = HTMLExporter()
        if (parentSelf):
            self.html_exporter.template_file = parentSelf.config["jupyter_html_template"]
        else:
            self.html_exporter.template_file = self.config["jupyter_html_template"]

    def convert(self, nb, filename, language, base_path, path=None):
        fl_nb = ''
        fl_html = ''
        relative_path = ''
        #Convert to HTML
<<<<<<< HEAD
        if path:
            relative_path = path.replace(base_path,'')
            relative_path = relative_path[1:]
        build_path = BUILD +  relative_path
        download_path = DOWNLOAD + relative_path 
        ensuredir(build_path)
        ensuredir(download_path)
        fl_html = build_path + "/" + "{}.html".format(filename)
        download_nb = download_path + "/" + "{}.ipynb".format(filename)
=======
        if (language.language.find('python') != -1):
            relative_path = path.replace(SOURCE_PY,'')
            if relative_path:
                relative_path = relative_path[1:]
            build_path = BUILD_PY + relative_path

            ## allow files to download if metadata is set
            if (nb['metadata']['download_nb'] == True):
                download_path = DOWNLOAD_PY + relative_path
                ensuredir(download_path)
                download_nb = download_path + "/" + "{}.ipynb".format(filename)

            ensuredir(build_path)
            fl_html = build_path + "/" + "{}.html".format(filename)
        elif (language.language.find('julia') != -1):
            relative_path = path.replace(SOURCE_JL,'')
            if relative_path:
                relative_path = relative_path[1:]
            build_path = BUILD_JL +  relative_path

            ## allow files to download if metadata is set
            if (nb['metadata']['download_nb'] == True):
                download_path = DOWNLOAD_JL + relative_path 
                ensuredir(download_path)
                download_nb = download_path + "/" + "{}.ipynb".format(filename)

            ensuredir(build_path)
            fl_html = build_path + "/" + "{}.html".format(filename)
        #print("{} -> {}".format(fl_nb, fl_html))
>>>>>>> 36ed2d2e
        with open(fl_html, "w") as f:
            html, resources = self.html_exporter.from_notebook_node(nb)
            f.write(html)

        #print("{} -> {}".format(fl_nb, download_nb))

        nb['cells'] = nb['cells'][1:] #skip first code-cell as preamble

        #Write Executed Notebook as File
        if (nb['metadata']['download_nb'] == True):
            with open(download_nb, "wt", encoding="UTF-8") as f:
                    nbformat.write(nb, f)<|MERGE_RESOLUTION|>--- conflicted
+++ resolved
@@ -13,11 +13,7 @@
     Convert IPYNB to HTML using nbconvert and QuantEcon Template
     """
     def __init__(self, parentSelf):
-<<<<<<< HEAD
         for path in [BUILD, DOWNLOAD]:
-=======
-        for path in [BUILD_PY, BUILD_JL]:
->>>>>>> 36ed2d2e
             ensuredir(path)
         self.html_exporter = HTMLExporter()
         if (parentSelf):
@@ -30,47 +26,19 @@
         fl_html = ''
         relative_path = ''
         #Convert to HTML
-<<<<<<< HEAD
         if path:
             relative_path = path.replace(base_path,'')
             relative_path = relative_path[1:]
         build_path = BUILD +  relative_path
-        download_path = DOWNLOAD + relative_path 
         ensuredir(build_path)
-        ensuredir(download_path)
         fl_html = build_path + "/" + "{}.html".format(filename)
-        download_nb = download_path + "/" + "{}.ipynb".format(filename)
-=======
-        if (language.language.find('python') != -1):
-            relative_path = path.replace(SOURCE_PY,'')
-            if relative_path:
-                relative_path = relative_path[1:]
-            build_path = BUILD_PY + relative_path
 
-            ## allow files to download if metadata is set
-            if (nb['metadata']['download_nb'] == True):
-                download_path = DOWNLOAD_PY + relative_path
-                ensuredir(download_path)
-                download_nb = download_path + "/" + "{}.ipynb".format(filename)
+        ## allow files to download if metadata is set
+        if (nb['metadata']['download_nb'] == True):
+            download_path = DOWNLOAD + relative_path
+            ensuredir(download_path)
+            download_nb = download_path + "/" + "{}.ipynb".format(filename)
 
-            ensuredir(build_path)
-            fl_html = build_path + "/" + "{}.html".format(filename)
-        elif (language.language.find('julia') != -1):
-            relative_path = path.replace(SOURCE_JL,'')
-            if relative_path:
-                relative_path = relative_path[1:]
-            build_path = BUILD_JL +  relative_path
-
-            ## allow files to download if metadata is set
-            if (nb['metadata']['download_nb'] == True):
-                download_path = DOWNLOAD_JL + relative_path 
-                ensuredir(download_path)
-                download_nb = download_path + "/" + "{}.ipynb".format(filename)
-
-            ensuredir(build_path)
-            fl_html = build_path + "/" + "{}.html".format(filename)
-        #print("{} -> {}".format(fl_nb, fl_html))
->>>>>>> 36ed2d2e
         with open(fl_html, "w") as f:
             html, resources = self.html_exporter.from_notebook_node(nb)
             f.write(html)
