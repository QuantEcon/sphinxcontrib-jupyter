import nbformat
from nbconvert import HTMLExporter
import os
from io import open
from sphinx.util.osutil import ensuredir

<<<<<<< HEAD
BUILD = "_build/jupyter/html"
DOWNLOAD = BUILD + "/_downloads/"
=======
SOURCE_PY = "_build/jupyter/executed/python"
BUILD_PY = "_build/jupyter/html/python/"
SOURCE_JL = "_build/jupyter/executed/julia"
BUILD_JL = "_build/jupyter/html/julia/"
>>>>>>> 5981c6e8

class convertToHtmlWriter():
    
    """
    Convert IPYNB to HTML using nbconvert and QuantEcon Template
    """
    def __init__(self, parentSelf):
        for path in [BUILD, DOWNLOAD]:
            ensuredir(path)
        self.html_exporter = HTMLExporter()
        if (parentSelf):
            self.html_exporter.template_file = parentSelf.config["jupyter_html_template"]
        else:
            self.html_exporter.template_file = self.config["jupyter_html_template"]

    def convert(self, nb, filename, language, base_path, path=None):
        fl_nb = ''
        fl_html = ''
        relative_path = ''
        #Convert to HTML
<<<<<<< HEAD
        if path:
            relative_path = path.replace(base_path,'')
            relative_path = relative_path[1:]
        build_path = BUILD +  relative_path
        ensuredir(build_path)
        fl_html = build_path + "/" + "{}.html".format(filename)

        ## allow files to download if metadata is set
        if (nb['metadata']['download_nb'] == True):
            download_path = DOWNLOAD + relative_path
            ensuredir(download_path)
            download_nb = download_path + "/" + "{}.ipynb".format(filename)
=======
        if (language.language.find('python') != -1):
            relative_path = path.replace(SOURCE_PY,'')
            if relative_path:
                relative_path = relative_path[1:]
            build_path = BUILD_PY + relative_path

            ## allow files to download if metadata is set
            # if (nb['metadata']['download_nb'] == True):
            #     download_path = DOWNLOAD_PY + relative_path
            #     ensuredir(download_path)
            #     download_nb = download_path + "/" + "{}.ipynb".format(filename)

            ensuredir(build_path)
            fl_html = build_path + "/" + "{}.html".format(filename)
        elif (language.language.find('julia') != -1):
            relative_path = path.replace(SOURCE_JL,'')
            if relative_path:
                relative_path = relative_path[1:]
            build_path = BUILD_JL +  relative_path

            ## allow files to download if metadata is set
            # if (nb['metadata']['download_nb'] == True):
            #     download_path = DOWNLOAD_JL + relative_path 
            #     ensuredir(download_path)
            #     download_nb = download_path + "/" + "{}.ipynb".format(filename)
>>>>>>> 5981c6e8

        with open(fl_html, "w") as f:
            html, resources = self.html_exporter.from_notebook_node(nb)
            f.write(html)

        #print("{} -> {}".format(fl_nb, download_nb))

        nb['cells'] = nb['cells'][1:] #skip first code-cell as preamble

        # #Write Executed Notebook as File
        # if (nb['metadata']['download_nb'] == True):
        #     with open(download_nb, "wt", encoding="UTF-8") as f:
        #             nbformat.write(nb, f)<|MERGE_RESOLUTION|>--- conflicted
+++ resolved
@@ -4,15 +4,7 @@
 from io import open
 from sphinx.util.osutil import ensuredir
 
-<<<<<<< HEAD
 BUILD = "_build/jupyter/html"
-DOWNLOAD = BUILD + "/_downloads/"
-=======
-SOURCE_PY = "_build/jupyter/executed/python"
-BUILD_PY = "_build/jupyter/html/python/"
-SOURCE_JL = "_build/jupyter/executed/julia"
-BUILD_JL = "_build/jupyter/html/julia/"
->>>>>>> 5981c6e8
 
 class convertToHtmlWriter():
     
@@ -33,7 +25,6 @@
         fl_html = ''
         relative_path = ''
         #Convert to HTML
-<<<<<<< HEAD
         if path:
             relative_path = path.replace(base_path,'')
             relative_path = relative_path[1:]
@@ -41,38 +32,6 @@
         ensuredir(build_path)
         fl_html = build_path + "/" + "{}.html".format(filename)
 
-        ## allow files to download if metadata is set
-        if (nb['metadata']['download_nb'] == True):
-            download_path = DOWNLOAD + relative_path
-            ensuredir(download_path)
-            download_nb = download_path + "/" + "{}.ipynb".format(filename)
-=======
-        if (language.language.find('python') != -1):
-            relative_path = path.replace(SOURCE_PY,'')
-            if relative_path:
-                relative_path = relative_path[1:]
-            build_path = BUILD_PY + relative_path
-
-            ## allow files to download if metadata is set
-            # if (nb['metadata']['download_nb'] == True):
-            #     download_path = DOWNLOAD_PY + relative_path
-            #     ensuredir(download_path)
-            #     download_nb = download_path + "/" + "{}.ipynb".format(filename)
-
-            ensuredir(build_path)
-            fl_html = build_path + "/" + "{}.html".format(filename)
-        elif (language.language.find('julia') != -1):
-            relative_path = path.replace(SOURCE_JL,'')
-            if relative_path:
-                relative_path = relative_path[1:]
-            build_path = BUILD_JL +  relative_path
-
-            ## allow files to download if metadata is set
-            # if (nb['metadata']['download_nb'] == True):
-            #     download_path = DOWNLOAD_JL + relative_path 
-            #     ensuredir(download_path)
-            #     download_nb = download_path + "/" + "{}.ipynb".format(filename)
->>>>>>> 5981c6e8
 
         with open(fl_html, "w") as f:
             html, resources = self.html_exporter.from_notebook_node(nb)
