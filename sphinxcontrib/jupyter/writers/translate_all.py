--- conflicted
+++ resolved
@@ -547,12 +547,8 @@
             if self.jupyter_target_html:
                 self.markdown_lines.append("<p><a id={} href=#{}-link><strong>[{}]</strong></a> ".format(id_text, id_text, node.astext()))
             else:
-<<<<<<< HEAD
-                self.markdown_lines.append("<a id='{}'></a>\n**[{}]** ".format(id_text, node.astext()))            raise nodes.SkipNode
-=======
                 self.markdown_lines.append("<a id='{}'></a>\n**[{}]** ".format(id_text, node.astext()))
             raise nodes.SkipNode
->>>>>>> e2d09abe
         if self.in_citation:
             self.markdown_lines.append("\[")
 
