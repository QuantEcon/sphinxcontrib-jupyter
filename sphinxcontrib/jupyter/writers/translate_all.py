--- conflicted
+++ resolved
@@ -4,10 +4,7 @@
 from docutils import nodes, writers
 from .translate_code import JupyterCodeTranslator
 from shutil import copyfile
-<<<<<<< HEAD
-=======
-
->>>>>>> 912291c3
+
 
 
 class JupyterTranslator(JupyterCodeTranslator, object):
@@ -75,18 +72,12 @@
     def depart_document(self, node):
         """at end
         Almost the exact same implementation as that of the superclass.
-<<<<<<< HEAD
-         Notes
-         -----
-         [1] if copyfile is not graceful should catch exception if file not found / issue warning in sphinx
-         [2] should this be moved to CodeTranslator for support files when producing code only notebooks?
-=======
+
         
         Notes
         -----
         [1] if copyfile is not graceful should catch exception if file not found / issue warning in sphinx
         [2] should this be moved to CodeTranslator for support files when producing code only notebooks?
->>>>>>> 912291c3
         """
         self.add_markdown_cell()
         if len(self.files) > 0:
@@ -626,17 +617,12 @@
 
     def visit_jupyter_node(self, node):
         try:
-<<<<<<< HEAD
             if 'cell-break' in node.attributes:
                 self.add_markdown_cell()
             if 'metadata' in node.attributes:
                 self.metadata_slide = True
             if 'slide-type' in node.attributes: 
                 self.slide = node['slide-type'] # replace the by default value 
-=======
-            if node['cell-break']:
-                self.add_markdown_cell()
->>>>>>> 912291c3
         except:
             pass
         #Parse jupyter_dependency directive (TODO: Should this be a separate node type?)
