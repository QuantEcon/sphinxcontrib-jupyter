--- conflicted
+++ resolved
@@ -533,10 +533,7 @@
                 for CHAR in SPECIALCHARS:
                     uri_text = uri_text.replace(CHAR,"")
                     uri_text = uri_text.replace("--","-")
-<<<<<<< HEAD
-=======
                     uri_text = uri_text.replace(".-",".")
->>>>>>> 7ce0f13f
                 formatted_text = " \\ref{" + uri_text + "}" #Use Ref and Plain Text titles
             else:
                 formatted_text = "](#{})".format(uri_text)
@@ -568,14 +565,10 @@
                             refuri = refuri[0:hashIndex] + ".html" + refuri[hashIndex:]
                         else:
                             refuri = refuri + ".html"
-<<<<<<< HEAD
-                        self.markdown_lines.append("]({})".format(self.urlpath + refuri))
-=======
                         if self.urlpath:
                             self.markdown_lines.append("]({})".format(self.urlpath + refuri))
                         else:
                             self.markdown_lines.append("]({})".format(refuri))
->>>>>>> 7ce0f13f
                     else:
                         refuri = self.add_extension_to_inline_link(refuri, self.default_ext)
             else:
