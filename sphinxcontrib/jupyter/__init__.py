--- conflicted
+++ resolved
@@ -56,10 +56,7 @@
     app.add_config_value("jupyter_threads_per_worker", 1, "jupyter")
     app.add_config_value("jupyter_number_workers", 1, "jupyter")
     app.add_config_value("jupyter_make_coverage", False, "jupyter")
-<<<<<<< HEAD
-=======
     app.add_config_value("jupyter_target_pdf", False, "jupyter")
->>>>>>> 5e388a2d
     app.add_config_value("jupyter_coverage_dir", None, "jupyter")
 
     
