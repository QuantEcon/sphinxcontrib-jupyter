from .builders.jupyter import JupyterBuilder
from .directive.jupyter import jupyter_node
from .directive.jupyter import Jupyter as JupyterDirective
from .directive.jupyter import JupyterDependency
from .directive.exercise import ExerciseDirective, exercise_node
from .transform import JupyterOnlyTransform
from sphinx.writers.html import HTMLTranslator as HTML
from sphinx.locale import admonitionlabels
admonitionlabels["exercise"] = "Exercise"
admonitionlabels["exercise_cfu"] = "Check for understanding"


def _noop(*args, **kwargs):
    pass


def visit_exercise_node(self, node):
    iscfu = "cfu" in node.attributes["classes"]
    name = "exercise_cfu" if iscfu else "exercise"
    return HTML.visit_admonition(self, node, name)

def depart_exercise_node(self, node):
    return HTML.depart_admonition(self, node)

def setup(app):
    execute_nb_obj = {
        "no-text" : True,
        "timeout" : 600,
        "text_reports" : True,
        "coverage" : False,
    }

    # Jupyter Builder and Options
    app.add_builder(JupyterBuilder)
    app.add_config_value("jupyter_kernels", None, "jupyter")
    app.add_config_value("jupyter_conversion_mode", None, "jupyter")
    app.add_config_value("jupyter_write_metadata", True, "jupyter")
    app.add_config_value("jupyter_static_file_path", [], "jupyter")
    app.add_config_value("jupyter_header_block", None, "jupyter")
    app.add_config_value("jupyter_options", None, "jupyter")
    app.add_config_value("jupyter_default_lang", "python3", "jupyter")
    app.add_config_value("jupyter_lang_synonyms", [], "jupyter")
    app.add_config_value("jupyter_drop_solutions", True, "jupyter")
    app.add_config_value("jupyter_drop_tests", True, "jupyter")
    app.add_config_value("jupyter_ignore_no_execute", False, "jupyter")
    app.add_config_value("jupyter_ignore_skip_test", False, "jupyter")
    app.add_config_value("jupyter_execute_nb", execute_nb_obj, "jupyter")
    app.add_config_value("jupyter_template_coverage_file_path", None, "jupyter")
    app.add_config_value("jupyter_generate_html", False, "jupyter")
    app.add_config_value("jupyter_html_template", None, "jupyter")
    app.add_config_value("jupyter_execute_notebooks", False, "jupyter")
    app.add_config_value("jupyter_make_site", False, "jupyter")
    app.add_config_value("jupyter_dependency_lists", {}, "jupyter")
    app.add_config_value("jupyter_threads_per_worker", 1, "jupyter")
    app.add_config_value("jupyter_number_workers", 1, "jupyter")
    app.add_config_value("jupyter_make_coverage", False, "jupyter")
<<<<<<< HEAD
    app.add_config_value("jupyter_target_pdf", False, "jupyter")
=======
    app.add_config_value("jupyter_coverage_dir", None, "jupyter")
>>>>>>> 792c0289

    # Jupyter Directive
    app.add_node(jupyter_node, html=(_noop, _noop), latex=(_noop, _noop))
    app.add_directive("jupyter", JupyterDirective)
    app.add_directive("jupyter-dependency", JupyterDependency)

    # exercise directive
    app.add_directive("exercise", ExerciseDirective)
    app.add_node(
        exercise_node,
        html=(visit_exercise_node, depart_exercise_node)
    )

    app.add_transform(JupyterOnlyTransform)
    app.add_config_value("jupyter_allow_html_only", False, "jupyter")
    app.add_config_value("jupyter_target_html", False, "jupyter")
    app.add_config_value("jupyter_download_nb",False, "jupyter")
    app.add_config_value("jupyter_download_nb_urlpath", None, "jupyter")
    app.add_config_value("jupyter_images_urlpath", None, "jupyter")
    app.add_config_value("jupyter_images_markdown", False, "jupyter")           #NOTE: Does not support scale, default=False

    return {
        "version": "0.2.1",
        "parallel_read_safe": True,
        "parallel_write_safe": True,
    }<|MERGE_RESOLUTION|>--- conflicted
+++ resolved
@@ -54,11 +54,8 @@
     app.add_config_value("jupyter_threads_per_worker", 1, "jupyter")
     app.add_config_value("jupyter_number_workers", 1, "jupyter")
     app.add_config_value("jupyter_make_coverage", False, "jupyter")
-<<<<<<< HEAD
     app.add_config_value("jupyter_target_pdf", False, "jupyter")
-=======
     app.add_config_value("jupyter_coverage_dir", None, "jupyter")
->>>>>>> 792c0289
 
     # Jupyter Directive
     app.add_node(jupyter_node, html=(_noop, _noop), latex=(_noop, _noop))
