from .builders.jupyter import JupyterBuilder
from .directive.jupyter import jupyter_node
from .directive.jupyter import Jupyter as JupyterDirective
from .directive.jupyter import JupyterDependency
from .directive.exercise import ExerciseDirective, exercise_node
from .transform import JupyterOnlyTransform
from sphinx.writers.html import HTMLTranslator as HTML
from sphinx.locale import admonitionlabels
admonitionlabels["exercise"] = "Exercise"
admonitionlabels["exercise_cfu"] = "Check for understanding"


def _noop(*args, **kwargs):
    pass


def visit_exercise_node(self, node):
    iscfu = "cfu" in node.attributes["classes"]
    name = "exercise_cfu" if iscfu else "exercise"
    return HTML.visit_admonition(self, node, name)

def depart_exercise_node(self, node):
    return HTML.depart_admonition(self, node)

def setup(app):
    execute_nb_obj = {
        "no-text" : True,
        "timeout" : 600,
        "text_reports" : True,
        "coverage" : False,
    }

    # Jupyter Builder and Options
    app.add_builder(JupyterBuilder)
    app.add_config_value("jupyter_kernels", None, "jupyter")
    app.add_config_value("jupyter_conversion_mode", None, "jupyter")
    app.add_config_value("jupyter_write_metadata", True, "jupyter")
    app.add_config_value("jupyter_static_file_path", [], "jupyter")
    app.add_config_value("jupyter_header_block", "", "jupyter")
    app.add_config_value("jupyter_options", None, "jupyter")
    app.add_config_value("jupyter_default_lang", "python3", "jupyter")
    app.add_config_value("jupyter_lang_synonyms", [], "jupyter")
    app.add_config_value("jupyter_drop_solutions", True, "jupyter")
    app.add_config_value("jupyter_drop_tests", True, "jupyter")
    app.add_config_value("jupyter_ignore_no_execute", False, "jupyter")
    app.add_config_value("jupyter_ignore_skip_test", False, "jupyter")
    app.add_config_value("jupyter_execute_nb", execute_nb_obj, "jupyter")
    app.add_config_value("jupyter_template_coverage_file_path","", "jupyter")
<<<<<<< HEAD
    app.add_config_value("jupyter_generate_html", False, "jupyter")
    app.add_config_value("jupyter_html_template","", "jupyter")
=======
    app.add_config_value("jupyter_execute_notebooks", False, "jupyter")
>>>>>>> 5d6b857d

    # Jupyter Directive
    app.add_node(jupyter_node, html=(_noop, _noop), latex=(_noop, _noop))
    app.add_directive("jupyter", JupyterDirective)
    app.add_directive("jupyter-dependency", JupyterDependency)

    # exercise directive
    app.add_directive("exercise", ExerciseDirective)
    app.add_node(
        exercise_node,
        html=(visit_exercise_node, depart_exercise_node)
    )

    app.add_transform(JupyterOnlyTransform)
    app.add_config_value("jupyter_allow_html_only", False, "jupyter")
    app.add_config_value("jupyter_target_html", False, "jupyter")
    app.add_config_value("jupyter_target_html_urlpath", None, "jupyter")
    app.add_config_value("jupyter_images_urlpath", False, "jupyter")

    return {
        "version": "0.2.1",
        "parallel_read_safe": True,
        "parallel_write_safe": True,
    }<|MERGE_RESOLUTION|>--- conflicted
+++ resolved
@@ -46,12 +46,9 @@
     app.add_config_value("jupyter_ignore_skip_test", False, "jupyter")
     app.add_config_value("jupyter_execute_nb", execute_nb_obj, "jupyter")
     app.add_config_value("jupyter_template_coverage_file_path","", "jupyter")
-<<<<<<< HEAD
     app.add_config_value("jupyter_generate_html", False, "jupyter")
     app.add_config_value("jupyter_html_template","", "jupyter")
-=======
     app.add_config_value("jupyter_execute_notebooks", False, "jupyter")
->>>>>>> 5d6b857d
 
     # Jupyter Directive
     app.add_node(jupyter_node, html=(_noop, _noop), latex=(_noop, _noop))
