from .builders.jupyter import JupyterBuilder
from .directive.jupyter import jupyter_node
from .directive.jupyter import Jupyter as JupyterDirective
from .directive.jupyter import JupyterDependency
from .directive.exercise import ExerciseDirective, exercise_node
from .transform import JupyterOnlyTransform
from sphinx.writers.html import HTMLTranslator as HTML
from sphinx.locale import admonitionlabels
admonitionlabels["exercise"] = "Exercise"
admonitionlabels["exercise_cfu"] = "Check for understanding"


def _noop(*args, **kwargs):
    pass


def visit_exercise_node(self, node):
    iscfu = "cfu" in node.attributes["classes"]
    name = "exercise_cfu" if iscfu else "exercise"
    return HTML.visit_admonition(self, node, name)


def depart_exercise_node(self, node):
    return HTML.depart_admonition(self, node)


def setup(app):
    # Jupyter Builder and Options
    app.add_builder(JupyterBuilder)
    app.add_config_value("jupyter_kernels", None, "jupyter")
    app.add_config_value("jupyter_conversion_mode", None, "jupyter")
    app.add_config_value("jupyter_write_metadata", True, "jupyter")
    app.add_config_value("jupyter_static_file_path", [], "jupyter")
    app.add_config_value("jupyter_header_block", "", "jupyter")
    app.add_config_value("jupyter_options", None, "jupyter")
    app.add_config_value("jupyter_default_lang", "python3", "jupyter")
    app.add_config_value("jupyter_lang_synonyms", [], "jupyter")
    app.add_config_value("jupyter_drop_solutions", True, "jupyter")
    app.add_config_value("jupyter_drop_tests", True, "jupyter")
    app.add_config_value("jupyter_ignore_no_execute", False, "jupyter")
    app.add_config_value("jupyter_ignore_skip_test", False, "jupyter")
<<<<<<< HEAD
    app.add_config_value("jupyter_static_folder", True, "jupyter")
    
=======

>>>>>>> 4c027bd9
    # Jupyter Directive
    app.add_node(jupyter_node, html=(_noop, _noop))
    app.add_directive("jupyter", JupyterDirective)
    app.add_directive("jupyter-dependency", JupyterDependency)

    # exercise directive
    app.add_directive("exercise", ExerciseDirective)
    app.add_node(
        exercise_node,
        html=(visit_exercise_node, depart_exercise_node)
    )

    app.add_transform(JupyterOnlyTransform)
    app.add_config_value("jupyter_allow_html_only", False, "jupyter")
    app.add_config_value("jupyter_target_html", False, "jupyter")
    app.add_config_value("jupyter_target_html_urlpath", None, "jupyter")
    app.add_config_value("jupyter_images_urlpath", False, "jupyter")

    return {
        "version": "0.2.1",
        "parallel_read_safe": True,
        "parallel_write_safe": True,
    }<|MERGE_RESOLUTION|>--- conflicted
+++ resolved
@@ -39,12 +39,6 @@
     app.add_config_value("jupyter_drop_tests", True, "jupyter")
     app.add_config_value("jupyter_ignore_no_execute", False, "jupyter")
     app.add_config_value("jupyter_ignore_skip_test", False, "jupyter")
-<<<<<<< HEAD
-    app.add_config_value("jupyter_static_folder", True, "jupyter")
-    
-=======
-
->>>>>>> 4c027bd9
     # Jupyter Directive
     app.add_node(jupyter_node, html=(_noop, _noop))
     app.add_directive("jupyter", JupyterDirective)
