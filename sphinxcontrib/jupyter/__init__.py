from .builders.jupyter import JupyterBuilder
<<<<<<< HEAD
from .directive.jupyter import jupyter_node
from .directive.jupyter import Jupyter as JupyterDirective
=======
from .transform import JupyterOnlyTransform
>>>>>>> 5118e4ba

def setup(app):
    # Jupyter Builder and Options
    app.add_builder(JupyterBuilder)
    app.add_config_value("jupyter_kernels", None, "jupyter")
    app.add_config_value("jupyter_conversion_mode", None, "jupyter")
    app.add_config_value("jupyter_write_metadata", True, "jupyter")
    app.add_config_value("jupyter_static_file_path", [], "jupyter")
    app.add_config_value("jupyter_header_block", "", "jupyter")
    app.add_config_value("jupyter_options", None, "jupyter")
    app.add_config_value("jupyter_default_lang", "python3", "jupyter")
    app.add_config_value("jupyter_lang_synonyms", [], "jupyter")
    app.add_config_value("jupyter_drop_solutions", True, "jupyter")
    app.add_config_value("jupyter_drop_tests", True, "jupyter")
<<<<<<< HEAD
    
    # Jupyter Directive
    app.add_node(jupyter_node)              #include in html=(visit_jupyter_node, depart_jupyter_node)
    app.add_directive("jupyter", JupyterDirective)
    
=======

    app.add_transform(JupyterOnlyTransform)
    app.add_config_value("jupyter_allow_html_only", False, "jupyter")
    app.add_config_value("jupyter_target_html", False, "jupyter")

>>>>>>> 5118e4ba
    return {
        "version": "0.2.1",
        "parallel_read_safe": True,
        "parallel_write_safe": True,
    }<|MERGE_RESOLUTION|>--- conflicted
+++ resolved
@@ -1,10 +1,7 @@
 from .builders.jupyter import JupyterBuilder
-<<<<<<< HEAD
 from .directive.jupyter import jupyter_node
 from .directive.jupyter import Jupyter as JupyterDirective
-=======
 from .transform import JupyterOnlyTransform
->>>>>>> 5118e4ba
 
 def setup(app):
     # Jupyter Builder and Options
@@ -19,19 +16,15 @@
     app.add_config_value("jupyter_lang_synonyms", [], "jupyter")
     app.add_config_value("jupyter_drop_solutions", True, "jupyter")
     app.add_config_value("jupyter_drop_tests", True, "jupyter")
-<<<<<<< HEAD
     
     # Jupyter Directive
     app.add_node(jupyter_node)              #include in html=(visit_jupyter_node, depart_jupyter_node)
     app.add_directive("jupyter", JupyterDirective)
-    
-=======
-
+   
     app.add_transform(JupyterOnlyTransform)
     app.add_config_value("jupyter_allow_html_only", False, "jupyter")
     app.add_config_value("jupyter_target_html", False, "jupyter")
 
->>>>>>> 5118e4ba
     return {
         "version": "0.2.1",
         "parallel_read_safe": True,
