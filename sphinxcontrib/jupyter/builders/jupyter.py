import codecs
import os.path
import docutils.io

import nbformat
from sphinx.util.osutil import ensuredir, os_path
from ..writers.jupyter import JupyterWriter
from sphinx.builders import Builder
from sphinx.util.console import bold, darkgreen, brown
from sphinx.util.fileutil import copy_asset
from ..writers.execute_nb import ExecuteNotebookWriter
from ..writers.make_site import MakeSiteWriter
from ..writers.convert import convertToHtmlWriter
from dask.distributed import Client, progress
from sphinx.util import logging
import pdb

class JupyterBuilder(Builder):
    """
    Builds Jupyter Notebook
    """
    name = "jupyter"
    format = "ipynb"
    out_suffix = ".ipynb"
    allow_parallel = True

    _writer_class = JupyterWriter
    _execute_notebook_class = ExecuteNotebookWriter()
    _make_site_class = MakeSiteWriter()
    dask_log = dict()

    futures = []
    threads_per_worker = 1
    n_workers = 1
    logger = logging.getLogger(__name__)

    def init(self):
        # Check default language is defined in the jupyter kernels
        def_lng = self.config["jupyter_default_lang"]
        if  def_lng not in self.config["jupyter_kernels"]:
            self.logger.warning(
                "Default language defined in conf.py ({}) is not "
                "defined in the jupyter_kernels in conf.py. "
                "Set default language to python3"
                .format(def_lng))
            self.config["jupyter_default_lang"] = "python3"
        # If the user has overridden anything on the command line, set these things which have been overridden.
        instructions = []
        overrides = self.config['jupyter_options']
        if overrides:
            instructions = overrides.split(",")

        for instruction in instructions:
            if instruction:
                if instruction == 'code_only':
                    self.config["jupyter_conversion_mode"] = "code"
                else:
                    # Fail on unrecognised command.
                    self.logger.warning("Unrecognise command line parameter " + instruction + ", ignoring.")

        #threads per worker for dask distributed processing
<<<<<<< HEAD
        if self.config["jupyter_threads_per_worker"] != None:
            self.threads_per_worker = self.config["jupyter_threads_per_worker"]

        #number of workers for dask distributed processing
        if self.config["jupyter_number_workers"] != None:
            self.n_workers = self.config["jupyter_number_workers"]
        
=======
        if "jupyter_threads_per_worker" in self.config:
            self.threads_per_worker = self.config["jupyter_threads_per_worker"]

        #number of workers for dask distributed processing
        if "jupyter_number_workers" in self.config:
            self.n_workers = self.config["jupyter_number_workers"]

>>>>>>> 081cb89e
        # start a dask client to process the notebooks efficiently. 
        # processes = False. This is sometimes preferable if you want to avoid inter-worker communication and your computations release the GIL. This is common when primarily using NumPy or Dask Array.
        self.client = Client(processes=False, threads_per_worker = self.threads_per_worker, n_workers = self.n_workers)
        self.client.restart()
        self.dependency_lists = self.config["jupyter_dependency_lists"]
        self.executed_notebooks = []
        self.delayed_notebooks = dict()
        self.futures = []
        self.delayed_futures = []
        self.logger = logging.getLogger(__name__)


    def get_outdated_docs(self):
        for docname in self.env.found_docs:
            if docname not in self.env.all_docs:
                yield docname
                continue
            targetname = self.env.doc2path(docname, self.outdir,
                                           self.out_suffix)
            try:
                targetmtime = os.path.getmtime(targetname)
            except OSError:
                targetmtime = 0
            try:
                srcmtime = os.path.getmtime(self.env.doc2path(docname))
                if srcmtime > targetmtime:
                    yield docname
            except EnvironmentError:
                pass

    def get_target_uri(self, docname, typ=None):
        return docname

    def prepare_writing(self, docnames):
        self.writer = self._writer_class(self)

    def write_doc(self, docname, doctree):
        # work around multiple string % tuple issues in docutils;
        # replace tuples in attribute values with lists
        doctree = doctree.deepcopy()
        destination = docutils.io.StringOutput(encoding="utf-8")

        ### print an output for downloading notebooks as well with proper links if variable is set
        if "jupyter_download_nb" in self.config and self.config["jupyter_download_nb"] is True:

            outfilename = os.path.join(self.outdir + "/_downloads", os_path(docname) + self.out_suffix)
            ensuredir(os.path.dirname(outfilename))
            self.writer._set_urlpath(self.config["jupyter_download_nb_urlpath"])
            self.writer.write(doctree, destination)

            try:
                with codecs.open(outfilename, "w", "utf-8") as f:
                    f.write(self.writer.output)
            except (IOError, OSError) as err:
                self.warn("error writing file %s: %s" % (outfilename, err))

        ### output notebooks for executing
        self.writer._set_urlpath(None)
        self.writer.write(doctree, destination)

        ### execute the notebook
        if (self.config["jupyter_execute_notebooks"]):
            strDocname = str(docname)
            if strDocname in self.dependency_lists.keys():
                self.delayed_notebooks.update({strDocname: self.writer.output})
            else:        
                self._execute_notebook_class.execute_notebook(self, self.writer.output, docname, self.futures)
        else:
            #do not execute
            if (self.config['jupyter_generate_html']):
                nb = nbformat.reads(self.writer.output, as_version=4)
                language_info = nb.metadata.kernelspec.language
                self._convert_class = convertToHtmlWriter(self)
                self._convert_class.convert(nb, docname, language_info, "_build/jupyter")

        ### mkdir if the directory does not exist
        outfilename = os.path.join(self.outdir, os_path(docname) + self.out_suffix)
        ensuredir(os.path.dirname(outfilename))

        try:
            with codecs.open(outfilename, "w", "utf-8") as f:
                f.write(self.writer.output)
        except (IOError, OSError) as err:
            self.logger.warning("error writing file %s: %s" % (outfilename, err))

    def copy_static_files(self):
        # copy all static files
        self.logger.info(bold("copying static files... "), nonl=True)
        ensuredir(os.path.join(self.outdir, '_static'))
        if (self.config["jupyter_execute_notebooks"]):
            self.logger.info(bold("copying static files to executed folder... \n"), nonl=True)
            ensuredir(os.path.join(self.executed_notebook_dir, '_static'))


        # excluded = Matcher(self.config.exclude_patterns + ["**/.*"])
        for static_path in self.config["jupyter_static_file_path"]:
            entry = os.path.join(self.confdir, static_path)
            if not os.path.exists(entry):
                self.logger.warning(
                    "jupyter_static_path entry {} does not exist"
                    .format(entry))
            else:
                copy_asset(entry, os.path.join(self.outdir, "_static"))
                if (self.config["jupyter_execute_notebooks"]):
                    copy_asset(entry, os.path.join(self.executed_notebook_dir, "_static"))
        self.logger.info("done")


    def finish(self):
        self.finish_tasks.add_task(self.copy_static_files)

        if (self.config["jupyter_execute_notebooks"]):
            # watch progress of the execution of futures
            self.logger.info(bold("distributed dask scheduler progressbar for notebook execution and html conversion(if set in config)..."))
            progress(self.futures)

            # save executed notebook
            error_results = self._execute_notebook_class.save_executed_notebook(self)

            ## produces a JSON file of dask execution
            self._execute_notebook_class.produce_dask_processing_report(self)
            
            # # generate the JSON code execution reports file
            error_results  = self._execute_notebook_class.produce_code_execution_report(self, error_results)

            ##generate coverage if config value set
            if self.config['jupyter_execute_nb']['coverage'] is True:
                self._execute_notebook_class.create_coverage_report(self, error_results)

        ### create a website folder
        if self.config['jupyter_make_site']:
            self._make_site_class.build_website(self)<|MERGE_RESOLUTION|>--- conflicted
+++ resolved
@@ -59,15 +59,6 @@
                     self.logger.warning("Unrecognise command line parameter " + instruction + ", ignoring.")
 
         #threads per worker for dask distributed processing
-<<<<<<< HEAD
-        if self.config["jupyter_threads_per_worker"] != None:
-            self.threads_per_worker = self.config["jupyter_threads_per_worker"]
-
-        #number of workers for dask distributed processing
-        if self.config["jupyter_number_workers"] != None:
-            self.n_workers = self.config["jupyter_number_workers"]
-        
-=======
         if "jupyter_threads_per_worker" in self.config:
             self.threads_per_worker = self.config["jupyter_threads_per_worker"]
 
@@ -75,7 +66,6 @@
         if "jupyter_number_workers" in self.config:
             self.n_workers = self.config["jupyter_number_workers"]
 
->>>>>>> 081cb89e
         # start a dask client to process the notebooks efficiently. 
         # processes = False. This is sometimes preferable if you want to avoid inter-worker communication and your computations release the GIL. This is common when primarily using NumPy or Dask Array.
         self.client = Client(processes=False, threads_per_worker = self.threads_per_worker, n_workers = self.n_workers)
@@ -85,7 +75,6 @@
         self.delayed_notebooks = dict()
         self.futures = []
         self.delayed_futures = []
-        self.logger = logging.getLogger(__name__)
 
 
     def get_outdated_docs(self):
