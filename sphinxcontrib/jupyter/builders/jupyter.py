import codecs
import os.path
import docutils.io

from sphinx.util.osutil import ensuredir, os_path
from ..writers.jupyter import JupyterWriter
from sphinx.builders import Builder
from sphinx.util.console import bold, darkgreen, brown
from sphinx.util.fileutil import copy_asset
from ..writers.execute_nb import ExecuteNotebookWriter
from dask.distributed import Client, progress
from sphinx.util import logging
import pdb

class JupyterBuilder(Builder):
    """
    Builds Jupyter Notebook
    """
    name = "jupyter"
    format = "ipynb"
    out_suffix = ".ipynb"
    allow_parallel = True

    _writer_class = JupyterWriter
    _execute_notebook_class = ExecuteNotebookWriter
    logger = logging.getLogger(__name__)
    dask_log = dict()

    futures = []

    def init(self):
        # Check default language is defined in the jupyter kernels
        def_lng = self.config["jupyter_default_lang"]
        if  def_lng not in self.config["jupyter_kernels"]:
            self.warn(
                "Default language defined in conf.py ({}) is not "
                "defined in the jupyter_kernels in conf.py. "
                "Set default language to python3"
                .format(def_lng))
            self.config["jupyter_default_lang"] = "python3"
        # If the user has overridden anything on the command line, set these things which have been overridden.
        instructions = []
        overrides = self.config['jupyter_options']
        if overrides:
            instructions = overrides.split(",")

        for instruction in instructions:
            if instruction:
                if instruction == 'code_only':
                    self.config["jupyter_conversion_mode"] = "code"
                else:
                    # Fail on unrecognised command.
                    self.warn("Unrecognise command line parameter " + instruction + ", ignoring.")

        # start a dask client to process the notebooks efficiently. 
        # processes = False. This is sometimes preferable if you want to avoid inter-worker communication and your computations release the GIL. This is common when primarily using NumPy or Dask Array.
        self.client = Client(processes=False)

    def get_outdated_docs(self):
        for docname in self.env.found_docs:
            if docname not in self.env.all_docs:
                yield docname
                continue
            targetname = self.env.doc2path(docname, self.outdir,
                                           self.out_suffix)
            try:
                targetmtime = os.path.getmtime(targetname)
            except OSError:
                targetmtime = 0
            try:
                srcmtime = os.path.getmtime(self.env.doc2path(docname))
                if srcmtime > targetmtime:
                    yield docname
            except EnvironmentError:
                pass

    def get_target_uri(self, docname, typ=None):
        return docname

    def prepare_writing(self, docnames):
        self.writer = self._writer_class(self)

    def write_doc(self, docname, doctree):
        # work around multiple string % tuple issues in docutils;
        # replace tuples in attribute values with lists
        doctree = doctree.deepcopy()
        destination = docutils.io.StringOutput(encoding="utf-8")
        self.writer.write(doctree, destination)
        #execute the notebook
        if (self.config["jupyter_execute_notebooks"]):
            self._execute_notebook_class.execute_notebook(self, self.writer.output, docname)

        outfilename = os.path.join(self.outdir, os_path(docname) + self.out_suffix)
        # mkdir if the directory does not exist
        ensuredir(os.path.dirname(outfilename))

        try:
            with codecs.open(outfilename, "w", "utf-8") as f:
                f.write(self.writer.output)
        except (IOError, OSError) as err:
            self.warn("error writing file %s: %s" % (outfilename, err))

    def copy_static_files(self):
        # copy all static files
        self.info(bold("copying static files... "), nonl=True)
        ensuredir(os.path.join(self.outdir, '_static'))
        if (self.config["jupyter_execute_notebooks"]):
            self.info(bold("copying static files to executed folder... \n"), nonl=True)
            ensuredir(os.path.join(self.executed_notebook_dir, '_static'))


        # excluded = Matcher(self.config.exclude_patterns + ["**/.*"])
        for static_path in self.config["jupyter_static_file_path"]:
            entry = os.path.join(self.confdir, static_path)
            if not os.path.exists(entry):
                self.warn(
                    "jupyter_static_path entry {} does not exist"
                    .format(entry))
            else:
                copy_asset(entry, os.path.join(self.outdir, "_static"))
                if (self.config["jupyter_execute_notebooks"]):
                    copy_asset(entry, os.path.join(self.executed_notebook_dir, "_static"))
        self.info("done")


    def finish(self):
        self.finish_tasks.add_task(self.copy_static_files)

        if (self.config["jupyter_execute_notebooks"]):
            # watch progress of the execution of futures

<<<<<<< HEAD
        self.info(bold("distributed dask scheduler progressbar for notebook execution and html conversion(if set in config)..."))
        progress(self.futures)
=======
            self.info(bold("distributed dask scheduler progressbar for notebook execution ..."))
            progress(self.futures)
>>>>>>> 5d6b857d

            # save executed notebook
            error_results = self._execute_notebook_class.save_executed_notebook(self)

            ## produces a JSON file of dask execution
            self._execute_notebook_class.produce_dask_processing_report(self)
            
            # # generate the JSON code execution reports file
            error_results  = self._execute_notebook_class.produce_code_execution_report(self, error_results)

            ##generate coverage if config value set
            if self.config['jupyter_execute_nb']['coverage']:
                self._execute_notebook_class.create_coverage_report(self, error_results)<|MERGE_RESOLUTION|>--- conflicted
+++ resolved
@@ -129,13 +129,8 @@
         if (self.config["jupyter_execute_notebooks"]):
             # watch progress of the execution of futures
 
-<<<<<<< HEAD
-        self.info(bold("distributed dask scheduler progressbar for notebook execution and html conversion(if set in config)..."))
-        progress(self.futures)
-=======
-            self.info(bold("distributed dask scheduler progressbar for notebook execution ..."))
+            self.info(bold("distributed dask scheduler progressbar for notebook execution and html conversion(if set in config)..."))
             progress(self.futures)
->>>>>>> 5d6b857d
 
             # save executed notebook
             error_results = self._execute_notebook_class.save_executed_notebook(self)
