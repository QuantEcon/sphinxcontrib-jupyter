import codecs
import os.path
import docutils.io

import nbformat
from sphinx.util.osutil import ensuredir, os_path
from ..writers.jupyter import JupyterWriter
from sphinx.builders import Builder
from sphinx.util.console import bold, darkgreen, brown
from sphinx.util.fileutil import copy_asset
from ..writers.execute_nb import ExecuteNotebookWriter
from ..writers.make_site import MakeSiteWriter
from ..writers.convert import ConvertToHTMLWriter
from dask.distributed import Client, progress
from sphinx.util import logging
from docutils import nodes
from docutils.nodes import Node
import time
from .utils import copy_dependencies, combine_executed_files, check_codetree_validity, run_build
from ..writers.utils import get_subdirectory_and_filename
from hashlib import md5

logger = logging.getLogger(__name__)

class JupyterHTMLBuilder(Builder):

    name="jupyterhtml"
    docformat = "ipynb"
    out_suffix = ".ipynb"

    allow_parallel = True
    _writer_class = JupyterWriter

    def init(self):
        """
        Builds IPYNB(HTML) notebooks and constructs web sites
        """
        self.executedir = self.confdir + '/_build/execute'
        self.downloadsdir = self.outdir + "/_downloads"
        self.downloadsExecutedir = self.downloadsdir + "/executed"
        self._convert_class = ConvertToHTMLWriter(self)
        self._make_site_class = MakeSiteWriter(self)

    def get_target_uri(self, docname: str, typ: str = None):
        return docname

    def get_outdated_docs(self):
        return self.env.found_docs

    def prepare_writing(self, docnames):
        self.writer = self._writer_class(self)

        # if (self.config["jupyter_download_nb_execute"]):
        #     copy_dependencies(self, self.downloadsExecutedir)
    
    def write_doc(self, docname, doctree):
        # work around multiple string % tuple issues in docutils;
        # replace tuples in attribute values with lists
        doctree = doctree.deepcopy()
        destination = docutils.io.StringOutput(encoding="utf-8")
    
        # Download Notebooks
        if "jupyter_download_nb" in self.config and self.config["jupyter_download_nb"]:
            nb, outfilename = self.process_doctree_to_notebook(doctree, destination, docname, True)
            nb = self.add_download_metadata(nb) ## add metadata for the downloaded notebooks
        self.save_notebook(outfilename, nb)

        # Notebooks for producing HTML
        nb, outfilename = self.process_doctree_to_notebook(doctree, destination, docname)
        #self.save_notebook(outfilename, nb)
        # Convert IPYNB to HTML
        language_info = nb.metadata.kernelspec.language
        self._convert_class.convert(nb, docname, language_info, nb['metadata']['path'])

    def process_doctree_to_notebook(self, doctree, destination, docname, download_nb=False):
        ref_urlpath = None
        jupyter_download_nb_image_urlpath = None
        outdir = self.outdir

<<<<<<< HEAD
=======
        # Check for codetree else, create it
        update = check_codetree_validity(self, nb, docname)

        if update:
            run_build('execute')

        #Download Notebooks
>>>>>>> d6e3a2d9
        if download_nb:
            ref_urlpath = self.config["jupyter_download_nb_urlpath"]
            jupyter_download_nb_image_urlpath = self.config["jupyter_download_nb_image_urlpath"]
            outdir = self.downloadsdir
        self.writer._set_ref_urlpath(ref_urlpath)
        self.writer._set_jupyter_download_nb_image_urlpath(jupyter_download_nb_image_urlpath)
        
        # Combine the executed code with output of this builder
        self.writer.write(doctree, destination)

        nb = nbformat.reads(self.writer.output, as_version=4)

<<<<<<< HEAD
        ### check for codetree else, create it
        update = check_codetree_validity(self, nb, docname)

        os.chdir(self.confdir)
        
        if update:
            run_build('execute')

        ## adding the site metadata here
=======
        # Adding site metadata
>>>>>>> d6e3a2d9
        nb = self.add_site_metadata(nb, docname)

        nb = combine_executed_files(self.executedir, nb, docname)

        outfilename = os.path.join(outdir, os_path(docname) + self.out_suffix)
        ensuredir(os.path.dirname(outfilename))

        return nb, outfilename

    def save_notebook(self, outfilename, nb):
        try:
            with codecs.open(outfilename, "w", "utf-8") as f:
                self.writer.output = nbformat.writes(nb, version=4)
                f.write(self.writer.output)
        except (IOError, OSError) as err:
            self.logger.warning("error writing file %s: %s" % (outfilename, err))

    def copy_static_files(self):
        logger.info(bold("copying static files... "), nonl=True)
        ensuredir(os.path.join(self.outdir, '_static'))

        # excluded = Matcher(self.config.exclude_patterns + ["**/.*"])
        for static_path in self.config["jupyter_static_file_path"]:
            entry = os.path.join(self.confdir, static_path)
            if not os.path.exists(entry):
                logger.warning(
                    "jupyter_static_path entry {} does not exist"
                    .format(entry))
            else:
                copy_asset(entry, os.path.join(self.outdir, "_static"))
        logger.info("done")

    def add_site_metadata(self, nb, docname):
        """
        Site metadata is used when converting IPYNB to HTML (nbconvert)
        """
        subdirectory, filename = get_subdirectory_and_filename(docname)
        nb['metadata']['path'] = subdirectory
        nb['metadata']['filename'] = filename
        nb['metadata']['filename_with_path'] = docname
        return nb

    def add_download_metadata(self, nb):
        nb['metadata']['download_nb'] = self.config['jupyter_download_nb']
        nb['metadata']['download_nb_path'] = self.config['jupyter_download_nb_urlpath']
        return nb

    def finish(self):
        self.finish_tasks.add_task(self.copy_static_files)
        #Construct complete website
        if "jupyter_make_site" in self.config and self.config['jupyter_make_site']:
            self._make_site_class.build_website(self)<|MERGE_RESOLUTION|>--- conflicted
+++ resolved
@@ -77,16 +77,6 @@
         jupyter_download_nb_image_urlpath = None
         outdir = self.outdir
 
-<<<<<<< HEAD
-=======
-        # Check for codetree else, create it
-        update = check_codetree_validity(self, nb, docname)
-
-        if update:
-            run_build('execute')
-
-        #Download Notebooks
->>>>>>> d6e3a2d9
         if download_nb:
             ref_urlpath = self.config["jupyter_download_nb_urlpath"]
             jupyter_download_nb_image_urlpath = self.config["jupyter_download_nb_image_urlpath"]
@@ -99,7 +89,6 @@
 
         nb = nbformat.reads(self.writer.output, as_version=4)
 
-<<<<<<< HEAD
         ### check for codetree else, create it
         update = check_codetree_validity(self, nb, docname)
 
@@ -109,9 +98,6 @@
             run_build('execute')
 
         ## adding the site metadata here
-=======
-        # Adding site metadata
->>>>>>> d6e3a2d9
         nb = self.add_site_metadata(nb, docname)
 
         nb = combine_executed_files(self.executedir, nb, docname)
