import codecs
import os.path
import docutils.io

import nbformat
from ..writers.jupyter import JupyterWriter
from sphinx.builders import Builder
from ..writers.execute_nb import ExecuteNotebookWriter
from dask.distributed import Client
from sphinx.util import logging
from sphinx.util.console import bold
import time
from .utils import copy_dependencies, create_hash, normalize_cell, check_codetree_validity
import json
from collections import OrderedDict

logger = logging.getLogger(__name__)

class JupyterCodeBuilder(Builder):

    #Builder Settings
    name="execute"
    docformat = "json"
    out_suffix = ".codetree"
    allow_parallel = True
    nbversion = 4
    #Dask Configuration
    threads_per_worker = 1
    n_workers = 1
    #-Sphinx Writer
    _writer_class = JupyterWriter

    def init(self):
<<<<<<< HEAD
        ### initializing required classes
        self._execute_notebook_class = ExecuteNotebookWriter(self)
        self.executedir = self.confdir + '/_build/execute'
=======
        """
        Code Execution Builder

        This builder runs all code-blocks in RST files to compile
        a set of `codetree` objects that include executed outputs.

        The results are saved in `_build/execute` by default

        Notes
        -----
        1. Used by jupyter, jupyterhtml, and jupyterpdf to extract
        executed outputs.
        """
        self.executenb = ExecuteNotebookWriter(self)
        self.executedir = self.outdir
>>>>>>> d6e3a2d9
        self.reportdir = self.outdir + '/reports/'
        self.errordir = self.outdir + "/reports/{}"
        self.client = None

        #threads per worker for dask distributed processing
        if "jupyter_threads_per_worker" in self.config:
            self.threads_per_worker = self.config["jupyter_threads_per_worker"]

        #number of workers for dask distributed processing
        if "jupyter_number_workers" in self.config:
            self.n_workers = self.config["jupyter_number_workers"]

        # start a dask client to process the notebooks efficiently. 
        # processes = False. This is sometimes preferable if you want to avoid 
        # inter-worker communication and your computations release the GIL. 
        # This is common when primarily using NumPy or Dask Array.

        self.client = Client(processes=False, threads_per_worker = self.threads_per_worker, n_workers = self.n_workers)
        self.execution_vars = {
            'dependency_lists': self.config["jupyter_dependency_lists"],
            'executed_notebooks': [],
            'delayed_notebooks': dict(),
            'futures': [],
            'delayed_futures': [],
            'destination': self.executedir
        }
        
    def get_target_uri(self, docname: str, typ: str = None):          #TODO: @aakash is this different to method in sphinx.builder?
        return docname

    def get_outdated_docs(self):                                      #TODO: @aakash is this different to method in sphinx.builder?
        for docname in self.env.found_docs:
            if docname not in self.env.all_docs:
                yield docname
                continue
            targetname = self.env.doc2path(docname, self.executedir,
                                           self.out_suffix)
            if not os.path.exists(targetname):
                yield docname

    def prepare_writing(self, docnames):                                #TODO: @aakash is this different to method in sphinx.builder?
        self.writer = self._writer_class(self)

    def write_doc(self, docname, doctree):
        doctree = doctree.deepcopy()
        destination = docutils.io.StringOutput(encoding="utf-8")
        self.writer.write(doctree, destination)
        nb = nbformat.reads(self.writer.output, as_version=self.nbversion)
        #Codetree and Execution
        update = check_codetree_validity(self, nb, docname)
        if not update:
            return
        # Execute the notebook
        strDocname = str(docname)
        if strDocname in self.execution_vars['dependency_lists'].keys():
            self.execution_vars['delayed_notebooks'].update({strDocname: nb})
        else:        
            self.executenb.execute_notebook(self, nb, docname, self.execution_vars, self.execution_vars['futures'])

    def create_codetree(self, nb):
        codetree = OrderedDict()
        for cell in nb.cells:
            cell = normalize_cell(cell)
            cell = create_hash(cell)
<<<<<<< HEAD
            codetree_ds = self.create_codetree_ds(codetree_ds, cell, nb)

=======
            codetree = self.create_codetree_entry(codetree, cell)
        #Build codetree file
>>>>>>> d6e3a2d9
        filename = self.executedir + "/" + nb.metadata.filename_with_path + self.out_suffix
        with open(filename, "wt", encoding="UTF-8") as json_file:
            json.dump(codetree, json_file)

<<<<<<< HEAD
    def create_codetree_ds(self, codetree_ds, cell, nb):
        codetree_ds[cell.metadata.hashcode] = dict()
        key = codetree_ds[cell.metadata.hashcode]
        if hasattr(cell, 'source'): key['source']= cell.source
        if hasattr(cell, 'outputs'): key['outputs'] = cell.outputs
        if hasattr(cell, 'metadata'): key['metadata'] = cell.metadata
        return codetree_ds
=======
    def create_codetree_entry(self, codetree, cell):
        codetree[cell.metadata.hashcode] = dict()
        key = codetree[cell.metadata.hashcode]
        if hasattr(cell, 'source'): key['source']= cell.source
        if hasattr(cell, 'outputs'): key['outputs'] = cell.outputs
        return codetree
>>>>>>> d6e3a2d9

    def finish(self):
        logger.info(bold("Starting notebook execution"))
        error_results = self.executenb.save_executed_notebook(self, self.execution_vars)
        self.executenb.produce_dask_processing_report(self, self.execution_vars)
        error_results  = self.executenb.produce_code_execution_report(self, error_results, self.execution_vars)
        self.executenb.create_coverage_report(self, error_results, self.execution_vars)<|MERGE_RESOLUTION|>--- conflicted
+++ resolved
@@ -31,11 +31,6 @@
     _writer_class = JupyterWriter
 
     def init(self):
-<<<<<<< HEAD
-        ### initializing required classes
-        self._execute_notebook_class = ExecuteNotebookWriter(self)
-        self.executedir = self.confdir + '/_build/execute'
-=======
         """
         Code Execution Builder
 
@@ -51,7 +46,6 @@
         """
         self.executenb = ExecuteNotebookWriter(self)
         self.executedir = self.outdir
->>>>>>> d6e3a2d9
         self.reportdir = self.outdir + '/reports/'
         self.errordir = self.outdir + "/reports/{}"
         self.client = None
@@ -116,33 +110,19 @@
         for cell in nb.cells:
             cell = normalize_cell(cell)
             cell = create_hash(cell)
-<<<<<<< HEAD
-            codetree_ds = self.create_codetree_ds(codetree_ds, cell, nb)
-
-=======
             codetree = self.create_codetree_entry(codetree, cell)
         #Build codetree file
->>>>>>> d6e3a2d9
         filename = self.executedir + "/" + nb.metadata.filename_with_path + self.out_suffix
         with open(filename, "wt", encoding="UTF-8") as json_file:
             json.dump(codetree, json_file)
 
-<<<<<<< HEAD
-    def create_codetree_ds(self, codetree_ds, cell, nb):
-        codetree_ds[cell.metadata.hashcode] = dict()
-        key = codetree_ds[cell.metadata.hashcode]
-        if hasattr(cell, 'source'): key['source']= cell.source
-        if hasattr(cell, 'outputs'): key['outputs'] = cell.outputs
-        if hasattr(cell, 'metadata'): key['metadata'] = cell.metadata
-        return codetree_ds
-=======
     def create_codetree_entry(self, codetree, cell):
         codetree[cell.metadata.hashcode] = dict()
         key = codetree[cell.metadata.hashcode]
         if hasattr(cell, 'source'): key['source']= cell.source
         if hasattr(cell, 'outputs'): key['outputs'] = cell.outputs
+        if hasattr(cell, 'metadata'): key['metadata'] = cell.metadata
         return codetree
->>>>>>> d6e3a2d9
 
     def finish(self):
         logger.info(bold("Starting notebook execution"))
